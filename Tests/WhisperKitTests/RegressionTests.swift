import CoreML
import Hub
@testable import WhisperKit
import XCTest

@available(macOS 13, iOS 16, watchOS 10, visionOS 1, *)
final class RegressionTests: XCTestCase {
    var audioFileURL: URL?

    override func setUp() {
        super.setUp()

        if self.audioFileURL == nil {
            let expectation = XCTestExpectation(description: "Download test audio")
            downloadTestAudio { success in
                if success {
                    expectation.fulfill()
                } else {
                    XCTFail("Downloading audio file for testing failed")
                }
            }
            // Wait for the expectation with a timeout
            wait(for: [expectation], timeout: 30)
        }
    }

    func downloadTestAudio(completion: @escaping (Bool) -> Void) {
        Task {
            do {
                let earnings22CompressedDataset = Hub.Repo(id: "argmaxinc/whisperkit-test-data", type: .datasets)
                let tempPath = FileManager.default.temporaryDirectory
                let downloadBase = tempPath.appending(component: "huggingface")
                let hubApi = HubApi(downloadBase: downloadBase)
                let fileURL = try await hubApi.snapshot(from: earnings22CompressedDataset, matching: ["4484146.mp3"])
                self.audioFileURL = fileURL.appending(component: "4484146.mp3")
                completion(true)
            } catch {
                XCTFail("Async setup failed with error: \(error)")
                completion(false)
            }
        }
    }

    func testAndMeasureModelPerformance(model: String, device: String) async throws {
        let audioFilePath = try XCTUnwrap(
            self.audioFileURL?.path(),
            "Audio file not found"
        )

        let startTime = Date()
        let iso8601DateTimeString = ISO8601DateFormatter().string(from: Date())

        var currentMemoryValues = [Float]()
        var currentTPSValues = [Float]()

        let memoryStats = MemoryStats(
            measurements: [], units: "MB",
            totalNumberOfMeasurements: 0,
            preTranscribeMemory: -1,
            postTranscribeMemory: -1
        )
        let latencyStats = LatencyStats(
            measurements: [], units: "Tokens/Sec",
            totalNumberOfMeasurements: 0
        )
        var count = 0

        let callback = {
            (result: TranscriptionProgress) -> Bool in
            count += 1
            let currentMemory = SystemMemoryChecker.getMemoryUsed()
            let currentTPS = result.timings.tokensPerSecond
            if currentMemory != 0 {
                currentMemoryValues.append(Float(currentMemory))
            }
            if !currentTPS.isNaN {
                currentTPSValues.append(Float(currentTPS))
            }
            if count % 100 == 1 {
                let timeElapsed = Date().timeIntervalSince(startTime)
                memoryStats.measure(from: currentMemoryValues, timeElapsed: timeElapsed)
                latencyStats.measure(from: currentTPSValues, timeElapsed: timeElapsed)
                currentMemoryValues = []
                currentTPSValues = []
            }
            return true
        }

        let whisperKit = try await WhisperKit(model: model)
        memoryStats.preTranscribeMemory = Float(SystemMemoryChecker.getMemoryUsed())

        let transcriptionResult = try await XCTUnwrapAsync(
            await whisperKit.transcribe(audioPath: audioFilePath, callback: callback),
            "Transcription failed"
        )
        XCTAssert(transcriptionResult.text.isEmpty == false, "Transcription failed")

        memoryStats.postTranscribeMemory = Float(SystemMemoryChecker.getMemoryUsed())
        let testInfo = TestInfo(
            device: device,
            audioFile: audioFilePath,
            model: model,
            date: startTime.formatted(Date.ISO8601FormatStyle().dateSeparator(.dash)),
            timeElapsedInSeconds: Date().timeIntervalSince(startTime),
            timings: transcriptionResult.timings,
            transcript: transcriptionResult.text
        )
        let json = RegressionStats(testInfo: testInfo, memoryStats: memoryStats, latencyStats: latencyStats)
        do {
            let attachment = try XCTAttachment(data: json.jsonData(), uniformTypeIdentifier: "json")
            attachment.lifetime = .keepAlways
            attachment.name = "\(device)_\(model)_\(iso8601DateTimeString).json"
            add(attachment)
        } catch {
            XCTFail("Failed with error: \(error)")
        }
    }

    func testRegressionAndLatencyForAllModels() async throws {
        var allModels: [String] = []
        var failureInfo: [String: String] = [:]
        var currentDevice = WhisperKit.deviceName()
        let iso8601DateTimeString = ISO8601DateFormatter().string(from: Date())

        #if os(macOS) && arch(arm64)
        currentDevice = Process.processor
        #endif

        do {
            allModels = try await WhisperKit.fetchAvailableModels()
        } catch {
            XCTFail("Failed to fetch available models: \(error.localizedDescription)")
        }

        for model in allModels {
            do {
                try await testAndMeasureModelPerformance(model: model, device: currentDevice)
            } catch {
                failureInfo[model] = error.localizedDescription
            }
        }
        let testReport = TestReport(device: currentDevice, modelsTested: allModels, failureInfo: failureInfo)
        do {
            let attachment = try XCTAttachment(data: testReport.jsonData(), uniformTypeIdentifier: "json")
            attachment.lifetime = .keepAlways
            attachment.name = "\(currentDevice)_summary_\(iso8601DateTimeString).json"
            add(attachment)
        } catch {
            XCTFail("Failed with error: \(error)")
        }
    }
<<<<<<< HEAD
    
    func testWER(){
        let enn = EnglishNumberNormalizer()

        var s = "nine and a half thousand dollars"
        s = enn.preprocess(s)

        var out = enn.processWords(["nine", "thousand", "five", "hundred", "dollars"])
        enn.processWords(["nine", "point", "five", "thousand", "dollars"])
        out
    }
    
    func testFractions(){
        assert(Fraction(numerator: 10, denominator: 0) == nil)
        assert(Fraction(numerator: 10, denominator: 10) != nil)
        assert(Fraction("3/7") == Fraction(numerator: 3, denominator: 7))
        assert(Fraction("1/2") == Fraction(numerator: 2, denominator: 4))
        assert(Fraction("100") == Fraction(numerator: 100, denominator: 1))
        assert(Fraction(numerator: 5, denominator: -8) == Fraction(numerator: -5, denominator: 8))
        assert(Fraction(numerator: -5, denominator: -8) == Fraction(numerator: 5, denominator: 8))
        assert(Fraction("3.1415") == Fraction(numerator: 6823, denominator: 2000))
        assert(Fraction("-47e-2") == Fraction(numerator: -47, denominator: 100))
        assert(Fraction(2.25) == Fraction(numerator: 9, denominator: 4))
        assert(Fraction(2.25)! * Fraction(numerator: 100, denominator: 5)! == Fraction(numerator: 45, denominator: 1))
        assert(Fraction(2.25)! * 100 == Fraction(numerator: 225, denominator: 1))
        assert(Fraction(2.25)! + Fraction(1.25)! == Fraction(numerator: 7, denominator: 2))
    }
=======
>>>>>>> c20943d3
}<|MERGE_RESOLUTION|>--- conflicted
+++ resolved
@@ -149,7 +149,6 @@
             XCTFail("Failed with error: \(error)")
         }
     }
-<<<<<<< HEAD
     
     func testWER(){
         let enn = EnglishNumberNormalizer()
@@ -177,6 +176,4 @@
         assert(Fraction(2.25)! * 100 == Fraction(numerator: 225, denominator: 1))
         assert(Fraction(2.25)! + Fraction(1.25)! == Fraction(numerator: 7, denominator: 2))
     }
-=======
->>>>>>> c20943d3
 }
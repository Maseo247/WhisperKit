{
  "pins" : [
    {
      "identity" : "mlx-swift",
      "kind" : "remoteSourceControl",
      "location" : "https://github.com/ml-explore/mlx-swift",
      "state" : {
<<<<<<< HEAD
        "revision" : "084597e7ec38d97a92e50855b04de005c7dad1df",
        "version" : "0.15.2"
=======
        "revision" : "597aaa5f465b4b9a17c8646b751053f84e37925b",
        "version" : "0.16.0"
>>>>>>> 2ea84262
      }
    },
    {
      "identity" : "swift-argument-parser",
      "kind" : "remoteSourceControl",
      "location" : "https://github.com/apple/swift-argument-parser.git",
      "state" : {
        "revision" : "c8ed701b513cf5177118a175d85fbbbcd707ab41",
        "version" : "1.3.0"
      }
    },
    {
      "identity" : "swift-numerics",
      "kind" : "remoteSourceControl",
      "location" : "https://github.com/apple/swift-numerics",
      "state" : {
        "revision" : "0a5bc04095a675662cf24757cc0640aa2204253b",
        "version" : "1.0.2"
      }
    },
    {
      "identity" : "swift-transformers",
      "kind" : "remoteSourceControl",
      "location" : "https://github.com/huggingface/swift-transformers.git",
      "state" : {
        "revision" : "74b94211bdc741694ed7e700a1104c72e5ba68fe",
        "version" : "0.1.7"
      }
    }
  ],
  "version" : 2
}<|MERGE_RESOLUTION|>--- conflicted
+++ resolved
@@ -5,13 +5,8 @@
       "kind" : "remoteSourceControl",
       "location" : "https://github.com/ml-explore/mlx-swift",
       "state" : {
-<<<<<<< HEAD
-        "revision" : "084597e7ec38d97a92e50855b04de005c7dad1df",
-        "version" : "0.15.2"
-=======
         "revision" : "597aaa5f465b4b9a17c8646b751053f84e37925b",
         "version" : "0.16.0"
->>>>>>> 2ea84262
       }
     },
     {
